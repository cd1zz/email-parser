--- conflicted
+++ resolved
@@ -77,12 +77,9 @@
                         },
                         {
                             "name": "WEBSITE_RUN_FROM_PACKAGE",
-<<<<<<< HEAD
+
                             "value": "https://github.com/cd1zz/email-parser/releases/download/function-app-latest/deployment.zip"
-=======
-                            "value": "https://github.com/cd1zz/email-parser/releases/download/function-app-20250707-053302/deployment.zip"
->>>>>>> d8eae999
-                        },
+                            },
                         {
                             "name": "AzureWebJobsStorage",
                             "value": "[concat('DefaultEndpointsProtocol=https;AccountName=', toLower(variables('StorageAccountName')), ';AccountKey=', listKeys(resourceId('Microsoft.Storage/storageAccounts', toLower(variables('StorageAccountName'))), '2023-01-01').keys[0].value, ';EndpointSuffix=core.windows.net')]"
